--- conflicted
+++ resolved
@@ -565,15 +565,11 @@
     }
   }
 
-<<<<<<< HEAD
-  onbeforeinput(e) {
-=======
   /**
    * @param {InputEvent} e
    * @returns {void}
    */
-  oninput(e) {
->>>>>>> 2dc77846
+  onbeforeinput(e) {
     if (this._preventInput) {
       return;
     }
@@ -584,6 +580,10 @@
     }
   }
 
+  /**
+   * @param {InputEvent} e
+   * @returns {void}
+   */
   oninput(e) {
     if (this._preventInput) {
       return;
